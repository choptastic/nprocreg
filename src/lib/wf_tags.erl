--- conflicted
+++ resolved
@@ -52,9 +52,4 @@
 
 display_property({Prop, Values}) ->
 	StrValues = [wf:to_list(X) || X <- Values],
-<<<<<<< HEAD
 	[" ", Prop, "='", string:strip(string:join(StrValues, " ")), "'"].
-=======
-	[" ", Prop, "='", string:join(StrValues, " "), "'"].
-    
->>>>>>> f7b7fd07

% vim: ts=4 sw=4 et
% Nitrogen Web Framework for Erlang
% Copyright (c) 2008-2010 Rusty Klophaus
% See MIT-LICENSE for licensing information.

-module (nprocreg).
-behaviour (gen_server).
-include("nprocreg.hrl").

-export([
    start_link/0,
    get_pid/1,
    get_pid/2,
    get_status/0,
    init/1,
    handle_cast/2,
    handle_call/3,
    handle_info/2,
    code_change/3,
    terminate/2
]).

-define(SERVER, ?MODULE).
-define(TABLE, nprocreg_data).
-define(INDEX, nprocreg_index).
-define(NODE_CACHE, nprocreg_nodes).
-define(COLLECT_TIMEOUT, timer:seconds(2)).
-define(NODE_CHATTER_INTERVAL, timer:seconds(5)).
-define(NODE_TIMEOUT, timer:seconds(10)).
-define(PRINT(Var), error_logger:info_msg("DEBUG: ~p:~p~n~p~n  ~p~n", [?MODULE, ?LINE, ??Var, Var])).
-define(RPC_TIMEOUT, 1000).

-record(proc, {key, pid}).

-record(state, {
<<<<<<< HEAD
        nodes=[]    :: [{node(), last_contact()}],
        proc_tid         :: atom(),
        index_tid        :: atom()
        %pids=[]     :: [{key(), pid()}] 
=======
        nodes=[]    :: [{node(), last_contact()}]
>>>>>>> c94a6dfa
    }).

-spec start_link() -> {ok, pid()}.
start_link() ->
    gen_server:start_link({local, ?SERVER}, ?MODULE, [], []).

-spec get_pid(key()) -> undefined | pid().
get_pid(Key) ->
    get_pid(Key, undefined).

-spec get_pid(key(), undefined | fun()) -> undefined | pid().
get_pid(Key, Function) ->
    %% Try to get the pid from the expected Node first. If that doesn't work,
    %% then try to get the pid from one of the other nodes. If we don't find
    %% anything and is_function(Function) == true, then spawn off a new
    %% function on the current node.

    %% This will be a list of nodes, with the first node being the most likely
    %% candidate for Key
    {ExpectedNode, OtherNodes} = get_nodes(Key),

    case get_pid_from_nodes([ExpectedNode | OtherNodes], Key) of
        {ok, Pid} ->
            Pid;
        undefined ->
            if
                Function == undefined ->
                    undefined;
                is_function(Function) ->
                    start_function_on_node(ExpectedNode, Key, Function)
            end
    end.

-spec get_pid_from_nodes([node()], key()) -> undefined | {ok, pid()}.      
get_pid_from_nodes([], _ ) ->
    undefined;
get_pid_from_nodes([Node | Nodes], Key) ->
    case get_pid_from_node(Node, Key) of
        {ok, Pid} ->
            {ok, Pid};
        undefined ->
            get_pid_from_nodes(Nodes, Key)
    end.

-spec get_pid_from_node(node(), key()) -> undefined | {ok, pid()}.
get_pid_from_node(Node,Key) when Node==node() ->
    format_lookup(ets:lookup(?TABLE, Key));
get_pid_from_node(Node, Key) ->
    format_lookup(rpc:call(Node, ets, lookup, [?TABLE, Key], ?RPC_TIMEOUT)).

format_lookup([]) ->
    undefined;
format_lookup({badrpc, _}) ->
    undefined;
format_lookup(Res) ->
    {ok, Res}.

-spec get_nodes() -> [node()].
%% @doc Get the list of nodes that are alive, sorted in ascending order...
get_nodes() ->
    simple_cache:get(?NODE_CACHE, 1000, nodes, fun() ->
        lists:sort([Node || Node <- gen_server:call(?SERVER, get_nodes),
            (net_adm:ping(Node)=:=pong orelse Node=:=node())])
    end).

-spec start_function_on_node(node(), key(), fun() | undefined) -> {ok, pid()}.
start_function_on_node(Node, Key, Function) ->
    gen_server:call({?SERVER, Node}, {start_function, Key, Function}).

-spec get_nodes(key()) -> {node(), [node()]}.
%% @doc Retrieves a list of nodes, with the first node being the most likely
%%      candidate for the pid associated with Key
get_nodes(Key) ->
    Nodes = get_nodes(),

    %% Get an MD5 of the Key...
    <<Int:128/integer>> = erlang:md5(term_to_binary(Key)),

    %% Hash to a node...
    N = (Int rem length(Nodes)) + 1,
    ExpectedNode = lists:nth(N, Nodes),
    OtherNodes = lists:delete(ExpectedNode,Nodes),
    {ExpectedNode, OtherNodes}.

-spec get_status() -> integer().
get_status() ->
    _Status = gen_server:call(?SERVER, get_status).
    
-spec init(term()) -> {ok, #state{}}.
init(_) -> 
    % Detect when a process goes down so that we can remove it from
    % the registry.
    process_flag(trap_exit, true),
<<<<<<< HEAD

    BaseOptions = [
        {read_concurrency, true},
        protected,
        set
    ],

    ProcOptions = [{keypos, #proc.key} | BaseOptions],
    IndexOptions = [{keypos, #proc.pid} | BaseOptions],

    ProcTid = ets:new(nprocreg_proc, ProcOptions),
    IndexTid = ets:new(nprocreg_index, IndexOptions),

    error_logger:info_msg("nprocreg tables initialized: ~p and ~p",[ProcTid, IndexTid]),

    %% Broadcast to all nodes at intervals...
    gen_server:cast(?SERVER, broadcast_node),
    timer:apply_interval(?NODE_CHATTER_INTERVAL, gen_server, cast, [?SERVER, broadcast_node]),
    {ok, #state{proc_tid=ProcTid, index_tid=IndexTid, nodes=[{node(), never_expire}] }}.
=======
    simple_cache:init(?NODE_CACHE),
    %% Broadcast to all nodes at intervals...
    gen_server:cast(?SERVER, broadcast_node),
    timer:apply_interval(?NODE_CHATTER_INTERVAL, gen_server, cast, [?SERVER, broadcast_node]),
    ?TABLE = ets:new(?TABLE, [named_table, set, protected, {keypos, 1}, {read_concurrency, true}]),
    ?INDEX = ets:new(?INDEX, [named_table, set, private, {keypos, 1}]),
    {ok, #state{ nodes=[{node(), never_expire}] }}.
>>>>>>> c94a6dfa

-spec handle_call(Call  :: get_status
                        | get_nodes 
                        | {start_function, key(), fun()} 
                        | {get_pid, key()}, From :: any(), #state{}
                        | invalid_message)
                        -> {reply, Reply :: {ok, pid()} | [node()] | integer(), #state{}}.
handle_call(get_status, _From, State = #state{proc_tid=Tid}) ->
    %Nodes = lists:sort([Node || {Node, _} <- State#state.nodes, net_admin:ping(Node) == pong]),
<<<<<<< HEAD
    NumLocalPids = ets:info(Tid, size),
=======
    NumLocalPids = ets:info(?TABLE, size),
>>>>>>> c94a6dfa
    {reply, NumLocalPids, State};

handle_call(get_nodes, _From, State) ->
    Nodes = [Node || {Node, _} <- State#state.nodes],
    {reply, Nodes, State};

handle_call({start_function, Key, Function}, _From, State) ->
    {Pid, NewState} = start_function(Key, Function, State),
    {reply, Pid, NewState};

handle_call(Message, From, State) ->
    error_logger:error_msg("Unhandled Call from ~p: ~p~n",[From,Message]),
     {reply, invalid_message, State}.

-spec handle_cast(Cast  :: {register_node, node()}
                        | broadcast_node, #state{}) -> {noreply, #state{}}.
handle_cast({register_node, Node}, State) ->
    %% Register that we heard from a node. Set the last checkin time to now().
    Nodes = State#state.nodes,
    NewNodes = lists:keystore(Node, 1, Nodes, {Node, os:timestamp()}),
    NewState = State#state { nodes=NewNodes },
    {noreply, NewState};

handle_cast(broadcast_node, State) ->
    %% Remove any nodes that haven't contacted us in a while...
    F = fun({_Node, LastContact}) ->
        (LastContact == never_expire) orelse
        (timer:now_diff(os:timestamp(), LastContact) / 1000) < ?NODE_TIMEOUT
    end,
    NewNodes = lists:filter(F, State#state.nodes),

    %% Alert all nodes that we are here...
    gen_server:abcast(nodes(), ?SERVER, {register_node, node()}),
    {noreply, State#state { nodes=NewNodes }};

%% @private
handle_cast(Message, State) -> 
    error_logger:error_msg("Unhandled Cast: ~p~n",[Message]),
    {noreply, State}.

-spec handle_info(Info  :: {'EXIT', pid(), Reason :: any()}
                        | any(), #state{})
                    -> {noreply, #state{}}.
%% @private
handle_info({'EXIT', Pid, _Reason}, State = #state{proc_tid=ProcTid, index_tid=IndexTid}) ->
    %% A process died, so remove it from our list of pids.
<<<<<<< HEAD
    %NewPids = lists:keydelete(Pid, 2, State#state.pids),
    
    %% Find the proc matching Pid (should be one, but we'll be safe here)
    Procs = ets:lookup(IndexTid, Pid),
    %% Then clear out the elements from our index
    ets:delete(IndexTid, Pid),

    %% Finally delete the matching key(s) we found from our index
    [ets:delete(ProcTid, Proc#proc.key) || Proc <- Procs],
        
=======
    delete_pid(Pid),
>>>>>>> c94a6dfa
    {noreply, State};

handle_info(_Message, State) ->
    {noreply, State}.

%% @private
terminate(_Reason, _State) -> ok.

%% @private
code_change(_OldVsn, State, _Extra) -> {ok, State}.

<<<<<<< HEAD
-spec get_pid_local(key(), #state{}) -> undefined | {ok, pid()}.
get_pid_local(Key, #state{proc_tid=Tid}) ->
    %% Return the pid if it exists.
    %%{_Time, KF} = timer:tc(lists,keyfind,[Key, 1, State#state.pids]),

    case ets:lookup(Tid, Key) of
        [] -> undefined;
        [#proc{pid=Pid} | _] -> {ok, Pid}
=======
delete_pid(Pid) ->
    case ets:lookup(?INDEX, Pid) of
        [{Pid, Key}] ->
            ets:delete(?TABLE, Key),
            ets:delete(?INDEX, Pid);
        [] ->
            ok
>>>>>>> c94a6dfa
    end.

    %error_logger:info_msg("get_pid_local_time for ~p in list ~p: ~p microsec~n",[Key, length(State#state.pids), Time]),
%    case KF of
%        {Key, Pid} ->
%            {ok, Pid};
%        false ->
%            undefined
%    end.

-spec start_function(key(), fun(), #state{}) -> {pid(), #state{}}.
start_function(Key, Function, State = #state{proc_tid=ProcTid, index_tid=IndexTid}) ->
    %% Create the function, register locally.
    Pid = erlang:spawn_link(Function),
<<<<<<< HEAD
    Proc = #proc{pid=Pid, key=Key},
    ets:insert(ProcTid, Proc),
    ets:insert(IndexTid, Proc),
    {Pid, State}.
    
=======
    ets:insert(?TABLE, {Key, Pid}),
    ets:insert(?INDEX, {Pid, Key}),
    {Pid, State}.
    
>>>>>>> c94a6dfa
<|MERGE_RESOLUTION|>--- conflicted
+++ resolved
@@ -1,6 +1,7 @@
 % vim: ts=4 sw=4 et
 % Nitrogen Web Framework for Erlang
 % Copyright (c) 2008-2010 Rusty Klophaus
+% Copyright (c) 2013-2020 Jesse Gumm
 % See MIT-LICENSE for licensing information.
 
 -module (nprocreg).
@@ -30,17 +31,8 @@
 -define(PRINT(Var), error_logger:info_msg("DEBUG: ~p:~p~n~p~n  ~p~n", [?MODULE, ?LINE, ??Var, Var])).
 -define(RPC_TIMEOUT, 1000).
 
--record(proc, {key, pid}).
-
 -record(state, {
-<<<<<<< HEAD
-        nodes=[]    :: [{node(), last_contact()}],
-        proc_tid         :: atom(),
-        index_tid        :: atom()
-        %pids=[]     :: [{key(), pid()}] 
-=======
         nodes=[]    :: [{node(), last_contact()}]
->>>>>>> c94a6dfa
     }).
 
 -spec start_link() -> {ok, pid()}.
@@ -134,27 +126,6 @@
     % Detect when a process goes down so that we can remove it from
     % the registry.
     process_flag(trap_exit, true),
-<<<<<<< HEAD
-
-    BaseOptions = [
-        {read_concurrency, true},
-        protected,
-        set
-    ],
-
-    ProcOptions = [{keypos, #proc.key} | BaseOptions],
-    IndexOptions = [{keypos, #proc.pid} | BaseOptions],
-
-    ProcTid = ets:new(nprocreg_proc, ProcOptions),
-    IndexTid = ets:new(nprocreg_index, IndexOptions),
-
-    error_logger:info_msg("nprocreg tables initialized: ~p and ~p",[ProcTid, IndexTid]),
-
-    %% Broadcast to all nodes at intervals...
-    gen_server:cast(?SERVER, broadcast_node),
-    timer:apply_interval(?NODE_CHATTER_INTERVAL, gen_server, cast, [?SERVER, broadcast_node]),
-    {ok, #state{proc_tid=ProcTid, index_tid=IndexTid, nodes=[{node(), never_expire}] }}.
-=======
     simple_cache:init(?NODE_CACHE),
     %% Broadcast to all nodes at intervals...
     gen_server:cast(?SERVER, broadcast_node),
@@ -162,7 +133,6 @@
     ?TABLE = ets:new(?TABLE, [named_table, set, protected, {keypos, 1}, {read_concurrency, true}]),
     ?INDEX = ets:new(?INDEX, [named_table, set, private, {keypos, 1}]),
     {ok, #state{ nodes=[{node(), never_expire}] }}.
->>>>>>> c94a6dfa
 
 -spec handle_call(Call  :: get_status
                         | get_nodes 
@@ -170,13 +140,8 @@
                         | {get_pid, key()}, From :: any(), #state{}
                         | invalid_message)
                         -> {reply, Reply :: {ok, pid()} | [node()] | integer(), #state{}}.
-handle_call(get_status, _From, State = #state{proc_tid=Tid}) ->
-    %Nodes = lists:sort([Node || {Node, _} <- State#state.nodes, net_admin:ping(Node) == pong]),
-<<<<<<< HEAD
-    NumLocalPids = ets:info(Tid, size),
-=======
+handle_call(get_status, _From, State = #state{}) ->
     NumLocalPids = ets:info(?TABLE, size),
->>>>>>> c94a6dfa
     {reply, NumLocalPids, State};
 
 handle_call(get_nodes, _From, State) ->
@@ -221,22 +186,9 @@
                         | any(), #state{})
                     -> {noreply, #state{}}.
 %% @private
-handle_info({'EXIT', Pid, _Reason}, State = #state{proc_tid=ProcTid, index_tid=IndexTid}) ->
+handle_info({'EXIT', Pid, _Reason}, State = #state{}) ->
     %% A process died, so remove it from our list of pids.
-<<<<<<< HEAD
-    %NewPids = lists:keydelete(Pid, 2, State#state.pids),
-    
-    %% Find the proc matching Pid (should be one, but we'll be safe here)
-    Procs = ets:lookup(IndexTid, Pid),
-    %% Then clear out the elements from our index
-    ets:delete(IndexTid, Pid),
-
-    %% Finally delete the matching key(s) we found from our index
-    [ets:delete(ProcTid, Proc#proc.key) || Proc <- Procs],
-        
-=======
     delete_pid(Pid),
->>>>>>> c94a6dfa
     {noreply, State};
 
 handle_info(_Message, State) ->
@@ -248,16 +200,6 @@
 %% @private
 code_change(_OldVsn, State, _Extra) -> {ok, State}.
 
-<<<<<<< HEAD
--spec get_pid_local(key(), #state{}) -> undefined | {ok, pid()}.
-get_pid_local(Key, #state{proc_tid=Tid}) ->
-    %% Return the pid if it exists.
-    %%{_Time, KF} = timer:tc(lists,keyfind,[Key, 1, State#state.pids]),
-
-    case ets:lookup(Tid, Key) of
-        [] -> undefined;
-        [#proc{pid=Pid} | _] -> {ok, Pid}
-=======
 delete_pid(Pid) ->
     case ets:lookup(?INDEX, Pid) of
         [{Pid, Key}] ->
@@ -265,7 +207,6 @@
             ets:delete(?INDEX, Pid);
         [] ->
             ok
->>>>>>> c94a6dfa
     end.
 
     %error_logger:info_msg("get_pid_local_time for ~p in list ~p: ~p microsec~n",[Key, length(State#state.pids), Time]),
@@ -277,18 +218,10 @@
 %    end.
 
 -spec start_function(key(), fun(), #state{}) -> {pid(), #state{}}.
-start_function(Key, Function, State = #state{proc_tid=ProcTid, index_tid=IndexTid}) ->
+start_function(Key, Function, State = #state{}) ->
     %% Create the function, register locally.
     Pid = erlang:spawn_link(Function),
-<<<<<<< HEAD
-    Proc = #proc{pid=Pid, key=Key},
-    ets:insert(ProcTid, Proc),
-    ets:insert(IndexTid, Proc),
-    {Pid, State}.
-    
-=======
     ets:insert(?TABLE, {Key, Pid}),
     ets:insert(?INDEX, {Pid, Key}),
     {Pid, State}.
     
->>>>>>> c94a6dfa

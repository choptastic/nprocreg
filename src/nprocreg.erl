--- conflicted
+++ resolved
@@ -130,13 +130,11 @@
     
 -spec init(term()) -> {ok, #state{}}.
 init(_) -> 
-<<<<<<< HEAD
     % Detect when a process goes down so that we can remove it from
     % the registry.
     process_flag(trap_exit, true),
     simple_cache:init(?NODE_CACHE),
-=======
->>>>>>> b3db4275
+
     %% Broadcast to all nodes at intervals...
     gen_server:cast(?SERVER, broadcast_node),
     timer:apply_interval(?NODE_CHATTER_INTERVAL, gen_server, cast, [?SERVER, broadcast_node]),
@@ -193,9 +191,9 @@
     handle_cast({register_no_monitor, Key, Pid}, State);
 
 handle_cast({register_no_monitor, Key, Pid}, State) ->
-    Pids = State#state.pids,
-    NewPids = [{Key, Pid} | Pids],
-    NewState = State#state{pids=NewPids},
+    ets:insert(?TABLE, {Key, Pid}),
+    ets:insert(?INDEX, {Pid, Key}),
+    NewState = State#state{},
     {noreply, NewState};
 
 %% @private
@@ -207,11 +205,7 @@
                         | any(), #state{})
                     -> {noreply, #state{}}.
 %% @private
-<<<<<<< HEAD
-handle_info({'EXIT', Pid, _Reason}, State = #state{}) ->
-=======
 handle_info({'DOWN', _MonitorRef, _Type, Pid, _Info}, State) ->
->>>>>>> b3db4275
     %% A process died, so remove it from our list of pids.
     delete_pid(Pid),
     {noreply, State};
@@ -225,7 +219,6 @@
 %% @private
 code_change(_OldVsn, State, _Extra) -> {ok, State}.
 
-<<<<<<< HEAD
 delete_pid(Pid) ->
     case ets:lookup(?INDEX, Pid) of
         [{Pid, Key}] ->
@@ -241,26 +234,4 @@
 %            {ok, Pid};
 %        false ->
 %            undefined
-%    end.
-
--spec start_function(key(), fun(), #state{}) -> {pid(), #state{}}.
-start_function(Key, Function, State = #state{}) ->
-    %% Create the function, register locally.
-    Pid = erlang:spawn_link(Function),
-    ets:insert(?TABLE, {Key, Pid}),
-    ets:insert(?INDEX, {Pid, Key}),
-    {Pid, State}.
-    
-=======
--spec get_pid_local(key(), #state{}) -> undefined | {ok, pid()}.
-get_pid_local(Key, State) ->
-    %% Return the pid if it exists.
-    {_Time, KF} = timer:tc(lists,keyfind,[Key, 1, State#state.pids]),
-    %error_logger:info_msg("get_pid_local_time for ~p in list ~p: ~p microsec~n",[Key, length(State#state.pids), Time]),
-    case KF of
-        {Key, Pid} ->
-            {ok, Pid};
-        false ->
-            undefined
-    end.
->>>>>>> b3db4275
+%    end.
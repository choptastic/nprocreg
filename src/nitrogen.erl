--- conflicted
+++ resolved
@@ -32,14 +32,9 @@
 	{ok,{SupFlags,[NitrogenServer, SessionServer, SessionSup]}}.
 
 start_server() ->
-<<<<<<< HEAD
-	PreModule = wf_platform:get_prehandler_module(),
-	code:ensure_loaded(PreModule),
-=======
 	HooksModule = get_hooks_module(),
 	code:ensure_loaded(HooksModule),
->>>>>>> 3bbcfbe3
-
+	
 	Result = case get_platform() of
 		yaws     -> nitrogen_yaws_app:start();
 		mochiweb -> nitrogen_mochiweb_app:start();

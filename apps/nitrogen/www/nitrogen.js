--- conflicted
+++ resolved
@@ -129,15 +129,9 @@
         this.$event_is_running = false;
         return;
     }
-<<<<<<< HEAD
 
     // Assemble other parameters...
-    var params = new Object;
-    jQuery.extend(params, n.$params, validationParams, { eventContext: eventContext });
-=======
-    // Assemble other parameters... 
     var params = jQuery.extend({}, n.$params, validationParams, { eventContext: eventContext });
->>>>>>> 8241eef8
     
     jQuery.ajax({ 
         url: this.$url,
@@ -163,14 +157,8 @@
     // Flag to prevent firing multiple postbacks at the same time...
     n.$system_event_is_running = true;
 
-<<<<<<< HEAD
     // Assemble other parameters...
-    var params = new Object;
-    jQuery.extend(params, n.$params, { eventContext: eventContext, is_system_event: 1 });
-=======
-    // Assemble parameters... 
     var params = jQuery.extend( {}, n.$params, { eventContext: eventContext, is_system_event: 1 });
->>>>>>> 8241eef8
 
     $.ajax({ 
 	       url: this.$url,

{application, simple_bridge, [
    {description,  "SimpleBridge - Common Interface to Erlang HTTP Servers"},
    {vsn,          "1.0"},
    {modules,      [
        inets_request_bridge,
        inets_response_bridge,
        misultin_request_bridge,
        misultin_response_bridge,
        mochiweb_request_bridge,
        mochiweb_response_bridge,
        simple_bridge,
        simple_bridge_multipart,
        simple_bridge_request,
        simple_bridge_request_wrapper,
        simple_bridge_response,
        simple_bridge_response_wrapper,
        yaws_request_bridge,
        yaws_response_bridge
    ]},
<<<<<<< HEAD
    {applications, [kernel, stdlib, sasl, inets]},
    {registered, []}
=======
    {applications, [kernel, stdlib, sasl, mochiweb]}
>>>>>>> f5b7ac70
]}.<|MERGE_RESOLUTION|>--- conflicted
+++ resolved
@@ -17,10 +17,6 @@
         yaws_request_bridge,
         yaws_response_bridge
     ]},
-<<<<<<< HEAD
-    {applications, [kernel, stdlib, sasl, inets]},
+    {applications, [kernel, stdlib, sasl, mochiweb]},
     {registered, []}
-=======
-    {applications, [kernel, stdlib, sasl, mochiweb]}
->>>>>>> f5b7ac70
 ]}.